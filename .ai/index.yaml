--- conflicted
+++ resolved
@@ -300,9 +300,8 @@
     purpose: "AI development patterns and repository organization principles"
     enforcement: "Project structure, AI agent workflows"
 
-<<<<<<< HEAD
 roadmaps:
-  _guide: ".ai/howto/create-roadmap-item.md"
+  _guide: ".ai/howtos/create-roadmap-item.md"
   _workflow: "Roadmap-driven development with three-document structure"
 
   structure:
@@ -328,12 +327,8 @@
     complete_phase: "Move to complete/ when all PRs done (100%)"
     update_protocol: "After each PR: mark complete, add commit hash, update %, check directory move"
 
-howto:
-  _expanded_section: "index_expanded.md#howto-guides"
-=======
 howtos:
   _expanded_section: "index_expanded.md#howtos-guides"
->>>>>>> 3a72d70a
   _usage_note: "Step-by-step guides for common development tasks"
 
   create-roadmap-item.md:
